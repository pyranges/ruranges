[build-system]
requires = ["maturin>=1.7,<2.0"]
build-backend = "maturin"

[project]
name = "ruranges"
dependencies = ["numpy"]
requires-python = ">=3.12"
classifiers = [
  "Programming Language :: Python :: 3",
  "Programming Language :: Python :: 3.12",
  "Programming Language :: Rust",
  "License :: OSI Approved :: MIT License",
  "Operating System :: OS Independent",
]
<<<<<<< HEAD
version = "0.0.9"
=======
version = "0.0.8"
>>>>>>> 2c955643

[tool.maturin]
module-name = "ruranges"
features = ["pyo3/extension-module"]

authors = [
    { name = "Endre Bakken Stovner", email = "endrebak@pm.me" }
]

bindings = "pyo3"
sdist = true
manylinux = "manylinux_2_28"
strip = true

[project.urls]
Repository = "https://github.com/pyranges/ruranges"<|MERGE_RESOLUTION|>--- conflicted
+++ resolved
@@ -13,11 +13,8 @@
   "License :: OSI Approved :: MIT License",
   "Operating System :: OS Independent",
 ]
-<<<<<<< HEAD
+
 version = "0.0.9"
-=======
-version = "0.0.8"
->>>>>>> 2c955643
 
 [tool.maturin]
 module-name = "ruranges"
